--- conflicted
+++ resolved
@@ -6,28 +6,15 @@
     return null;
   }
 
-<<<<<<< HEAD
   const { repo, token, sha } = ciEnvironment;
-=======
-const get = () => {
-  return axios
-    .get(`${url}?repo=${repo}&token=${token}`)
-    .then(response => {
-      const values = {}
-      if (response && response.data && response.data.length) {
-        response.data.map(file => (values[file.path] = file.size))
-      }
-      return values
-    })
-    .catch(error => console.log(error))
-}
->>>>>>> 3a0cffbf
 
   return {
     get: () => {
       return axios.get(`${url}?repo=${repo}&token=${token}`).then(response => {
         const values = {};
-        response.data.map(file => (values[file.path] = file.size));
+        if (response && response.data && response.data.length) {
+          response.data.map(file => (values[file.path] = file.size));
+        }
         return values;
       });
     },
