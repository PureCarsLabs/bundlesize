dist: trusty
language: node_js
node_js:
  - "6"
cache:
  directories:
    - node_modules
<<<<<<< HEAD
script:
  - npm run lint
=======
before_script:
  - npm run danger
>>>>>>> 9f162289
notifications:
  email: false<|MERGE_RESOLUTION|>--- conflicted
+++ resolved
@@ -5,12 +5,9 @@
 cache:
   directories:
     - node_modules
-<<<<<<< HEAD
+before_script:
+  - npm run danger
 script:
   - npm run lint
-=======
-before_script:
-  - npm run danger
->>>>>>> 9f162289
 notifications:
   email: false