{
  "name": "bundlesize",
  "version": "0.14.1",
  "description": "Keep your library size in check",
  "repository": {
    "type": "git",
    "url": "git+https://github.com/siddharthkp/bundlesize.git"
  },
  "main": "index.js",
  "bin": {
    "bundlesize": "index.js",
    "bundlesize-init": "src/init-status.js"
  },
  "scripts": {
    "danger": "danger",
    "precommit": "lint-staged",
    "test": "node index",
    "lint": "eslint src store/*.js"
  },
  "keywords": [
    "library",
    "size",
    "check",
    "build",
    "maxSize"
  ],
  "files": [
    "index.js",
    "src"
  ],
  "engines": {
    "npm": "^5.0.0"
  },
  "author": "siddharthkp",
  "license": "MIT",
  "dependencies": {
    "axios": "^0.16.2",
    "bytes": "^2.5.0",
    "ci-env": "^1.4.0",
    "commander": "^2.11.0",
    "github-build": "^1.2.0",
    "glob": "^7.1.2",
    "gzip-size": "^3.0.0",
    "prettycli": "^1.4.3",
    "read-pkg-up": "^2.0.0"
  },
  "bundlesize": [
    {
      "path": "./index.js",
      "maxSize": "600B"
    },
    {
      "path": "./src/files.js",
      "maxSize": "600B"
    }
  ],
  "lint-staged": {
    "*.js": [
      "eslint --fix",
      "git add"
    ]
  },
  "devDependencies": {
<<<<<<< HEAD
    "eslint": "^4.5.0",
    "eslint-config-airbnb-base": "^11.3.2",
    "eslint-config-prettier": "^2.3.0",
    "eslint-config-standard": "^10.2.1",
    "eslint-plugin-import": "^2.7.0",
    "eslint-plugin-node": "^5.1.1",
    "eslint-plugin-prettier": "^2.2.0",
    "eslint-plugin-promise": "^3.5.0",
    "eslint-plugin-standard": "^3.0.1",
=======
    "danger": "^2.0.0-alpha.1",
>>>>>>> 9f162289
    "husky": "^0.14.3",
    "lint-staged": "^4.0.4",
    "prettier": "^1.6.0"
  }
}<|MERGE_RESOLUTION|>--- conflicted
+++ resolved
@@ -61,7 +61,6 @@
     ]
   },
   "devDependencies": {
-<<<<<<< HEAD
     "eslint": "^4.5.0",
     "eslint-config-airbnb-base": "^11.3.2",
     "eslint-config-prettier": "^2.3.0",
@@ -71,9 +70,7 @@
     "eslint-plugin-prettier": "^2.2.0",
     "eslint-plugin-promise": "^3.5.0",
     "eslint-plugin-standard": "^3.0.1",
-=======
     "danger": "^2.0.0-alpha.1",
->>>>>>> 9f162289
     "husky": "^0.14.3",
     "lint-staged": "^4.0.4",
     "prettier": "^1.6.0"
