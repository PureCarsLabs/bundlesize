{
  "name": "bundlesize",
  "version": "0.14.1",
  "description": "Keep your library size in check",
  "repository": {
    "type": "git",
    "url": "git+https://github.com/siddharthkp/bundlesize.git"
  },
  "main": "index.js",
  "bin": {
    "bundlesize": "index.js",
    "bundlesize-init": "src/init-status.js"
  },
  "scripts": {
<<<<<<< HEAD
    "test": "node index",
    "danger": "danger"
=======
    "precommit": "lint-staged",
    "test": "node index"
>>>>>>> e2faba69
  },
  "keywords": [
    "library",
    "size",
    "check",
    "build",
    "maxSize"
  ],
  "files": [
    "index.js",
    "src"
  ],
  "engines": {
    "npm": "^5.0.0"
  },
  "author": "siddharthkp",
  "license": "MIT",
  "dependencies": {
    "axios": "^0.16.1",
    "bytes": "^2.5.0",
    "ci-env": "^1.4.0",
    "commander": "^2.11.0",
    "danger": "^2.0.0-alpha.11",
    "github-build": "^1.2.0",
    "glob": "^7.1.2",
    "gzip-size": "^3.0.0",
    "prettier": "^1.5.3",
    "prettycli": "^1.3.0",
    "read-pkg-up": "^2.0.0"
  },
  "lint-staged": {
    "*.js": [
      "prettier --write --single-quote --no-semi",
      "git add"
    ]
  },
  "bundlesize": [
    {
      "path": "./index.js",
      "maxSize": "600B"
    },
    {
      "path": "./src/files.js",
      "maxSize": "600B"
    }
  ],
<<<<<<< HEAD
=======
  "lint-staged": {
    "*.js": [
      "prettier --write --single-quote --no-semi",
      "git add"
    ]
  },
>>>>>>> e2faba69
  "devDependencies": {
    "husky": "^0.14.3",
    "lint-staged": "^4.0.4"
  }
}<|MERGE_RESOLUTION|>--- conflicted
+++ resolved
@@ -12,13 +12,9 @@
     "bundlesize-init": "src/init-status.js"
   },
   "scripts": {
-<<<<<<< HEAD
-    "test": "node index",
-    "danger": "danger"
-=======
+    "danger": "danger",
     "precommit": "lint-staged",
     "test": "node index"
->>>>>>> e2faba69
   },
   "keywords": [
     "library",
@@ -65,15 +61,6 @@
       "maxSize": "600B"
     }
   ],
-<<<<<<< HEAD
-=======
-  "lint-staged": {
-    "*.js": [
-      "prettier --write --single-quote --no-semi",
-      "git add"
-    ]
-  },
->>>>>>> e2faba69
   "devDependencies": {
     "husky": "^0.14.3",
     "lint-staged": "^4.0.4"
